--- conflicted
+++ resolved
@@ -92,16 +92,16 @@
 
         log_likelihood_increment = tf.math.reduce_logsumexp(log_weights, 1)
         log_likelihoods = state.log_likelihoods + log_likelihood_increment
+        log_weights = tf.clip_by_value(log_weights,
+                                       MIN_RELATIVE_LOG_WEIGHT * float_n_particles,
+                                       tf.constant(float('inf')))
         normalized_log_weights = normalize(log_weights, 1, True)
-        normalized_log_weights = tf.clip_by_value(normalized_log_weights,
-                                                  MIN_RELATIVE_LOG_WEIGHT * float_n_particles,
-                                                  tf.constant(float('inf')))
-        normalized_log_weights = normalize(normalized_log_weights, 1, True)
         return attr.evolve(proposed_state, weights=tf.math.exp(normalized_log_weights),
                            log_weights=normalized_log_weights, log_likelihoods=log_likelihoods)
 
     @tf.function
-    def _return(self, initial_state: State, observation_series: tf.data.Dataset, n_observations: tf.Tensor, inputs_series: tf.data.Dataset):
+    def _return(self, initial_state: State, observation_series: tf.data.Dataset, n_observations: tf.Tensor,
+                inputs_series: tf.data.Dataset):
         # infer dtype
         dtype = initial_state.particles.dtype
 
@@ -116,16 +116,10 @@
 
         def body(state, states, i):
             observation = data_iterator.get_next()
-<<<<<<< HEAD
-            state = self.update(state, observation, tf.constant(0.))
-            states = states.write(i, state)
-            return state, states, i + 1
-=======
             inputs = inputs_iterator.get_next()
             state = self.update(state, observation, inputs)
-            states_series = states_series.write(i, state)
-            return state, states_series, i + 1
->>>>>>> 37f00bfd
+            states_series = states.write(i, state)
+            return state, states, i + 1
 
         def cond(_state, _states, i):
             return i < n_observations
@@ -145,13 +139,9 @@
         final_state, _ = self._return(initial_state, observation_series, n_observations, inputs_series)
         return final_state
 
-<<<<<<< HEAD
     @tf.function
     def __call__(self, initial_state: State, observation_series: tf.data.Dataset, n_observations: tf.Tensor,
-=======
-    def __call__(self, initial_state: State, observation_series: tf.data.Dataset, n_observations: tf.Tensor, inputs_series: tf.data.Dataset,
->>>>>>> 37f00bfd
-                 return_final=False):
+                 inputs_series: tf.data.Dataset = None, return_final=False):
         """
         :param initial_state: State
             initial state of the filter
@@ -159,6 +149,8 @@
             sequence of observation objects
         :return: tensor array of states
         """
+        if inputs_series is None:
+            inputs_series =
         if return_final:
             return self._return_final_loop(initial_state, observation_series, n_observations, inputs_series)
         else:
